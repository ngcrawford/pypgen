--- conflicted
+++ resolved
@@ -1142,24 +1142,13 @@
     # demes = parse_genepop(lines)
     # fin.close()
     
-<<<<<<< HEAD
     pops = parse_genepop(lines)
     MtC = MonteCarlo()
     estimator = "G_prime_st_est"
     sim_data = MtC.simulate(demes, estimator=estimator, replicates=1000)
     results = MtC.p_values(sim_data, demes, estimator=estimator)
-=======
-    # pops = parse_genepop(lines)
-    # MtC = MonteCarlo()
-    # estimator = "G_prime_st_est"
-    # sim_data = MtC.simulate(demes, estimator=estimator, replicates=50)
-    # MtC.p_values(sim_data, demes, estimator=estimator)
->>>>>>> 9663e9d0
-    
-    
-    
-
-
+
+    
     # new_pair = populations()
     # new_pair.append(pops.pops[4])
     # new_pair.append(pops.pops[-1])
