#!/usr/bin/env python
# encoding: utf-8

"""
<<<<<<< HEAD
python vcf_snpwise_fstats.py \
=======
python vcf_snpwise_fstats.py\
>>>>>>> d2b834f0
-i test_data/butterfly.vcf.gz \
-p outgroups:h665,i02-210 \
cydno:c511,c512,c513,c514,c515,c563,c614,c630,c639,c640 \
melpo:m523,m524,m525,m589,m675,m676,m682,m683,m687,m689 \
pachi:p516,p517,p518,p519,p520,p591,p596,p690,p694,p696 \
-c 2 \
-o bayesscan.snps \
"""

import re
import datetime
from VCF import *
from helpers import *
import multiprocessing


def process_header(tabix_file):

    chrm_lenghts_dict = {}
    tabix_file = pysam.Tabixfile(tabix_file)

    for line in tabix_file.header:

        if line.startswith("##contig") == True:
            chrm, length = re.split(r"<ID=|,length=", line)[1:]
            length = int(length.strip(">"))
            chrm_lenghts_dict[chrm] = length

    return chrm_lenghts_dict


def main():
    # get args.
    args = default_args()
    args = args.parse_args()
<<<<<<< HEAD
=======
    print args
>>>>>>> d2b834f0

    # TODO:
    # test that pysam is installed.
    # bgzip check. MDSum?

<<<<<<< HEAD
=======
    # Get slice indicies
    # 1. read file and get chrm sizes
    # 2. process chrm sizes and return as
    #    slices and a zipped list (chrm, (start, stop))
    slice_indicies = get_slice_indicies(args.input, args.regions, args.window_size, args.regions_to_skip)
    starting_time = datetime.datetime.now()
    previous_update_time = datetime.datetime.now()
    bp_processed = 0

>>>>>>> d2b834f0
    # Calculate the total size of the dataset
    chrm_lengths = process_header(args.input)

    # Get information about samples from the header.
    # this becomes the precursor to the VCF row
    empty_vcf_line = make_empty_vcf_ordered_dict(args.input)

    # Convert populations input into a dict of pops where
    # values are lists of samples
    populations = parse_populations_list(args.populations)

    fstat_order = []    # store order of paired samples.
    pop_size_order = []
    fixed_alleles_order = []
    vcf_count = 0

    for count, line in enumerate(open_vcf(args)):

<<<<<<< HEAD
        if line.startswith('#') == True:
            continue
=======

        if line.startswith('#') == True:
            continue

        vcf_count += 1
>>>>>>> d2b834f0

        vcf_line = parse_vcf_line(line, empty_vcf_line)

        # APPLY BASIC FILTER
        if vcf_line["FILTER"] != "PASS":
            continue

        # SKIP ALLELES WITH NO INFORMATION
        # NOTE: with multi alleleic snps this may
        # still leave some populations with nans..
        # but should account for most issues
        if ',' not in vcf_line["INFO"]["AF"]:
            if float(vcf_line["INFO"]["AF"]) == 1.0:
                continue

        vcf_count += 1

        allele_counts = calc_allele_counts(populations, vcf_line)
<<<<<<< HEAD
=======

        fixed_alleles, fixed_alleles_order = identify_fixed_populations(allele_counts, fixed_alleles_order)
>>>>>>> d2b834f0
        fstats = calc_fstats(allele_counts)
        pop_size_stats = get_population_sizes(vcf_line, populations)

        f_stats, fstat_order = f_statistics_2_sorted_list(fstats, order=fstat_order)
        pop_size_stats, pop_size_order = pop_size_statistics_2_sorted_list(pop_size_stats, order=pop_size_order)

        chrm = vcf_line['CHROM']
        pos = vcf_line['POS']

<<<<<<< HEAD
        header_line = ','.join(['chrm', 'pos', 'total_depth'] + [pop + '.sample_count' for pop in pop_size_order] + fstat_order + ["\n"])
        out_line = ','.join(map(str, [chrm, pos] + [vcf_line["INFO"]['DP']] + pop_size_stats + f_stats)) + "\n"

        if vcf_count == 1:
            args.output.write(header_line)
            args.output.write(out_line)
=======

        if vcf_count == 1:
            args.output.write(','.join(['chrm','pos','snp_count', 'total_depth_mean', 'total_depth_stdev'] \
                       + map(str, pop_size_order + fstat_order + [pop + "_fixed" for pop in fixed_alleles_order])) + "\n")
            args.output.write(','.join(map(str, [chrm, pos] + pop_size_stats + f_stats + fixed_alleles)) + "\n")
>>>>>>> d2b834f0

        else:
            args.output.write(out_line)


        #previous_update_time = progress_meter(previous_update_time, chrm, stop, bp_processed, total_bp_in_dataset)


if __name__ == '__main__':
    main()<|MERGE_RESOLUTION|>--- conflicted
+++ resolved
@@ -2,11 +2,7 @@
 # encoding: utf-8
 
 """
-<<<<<<< HEAD
 python vcf_snpwise_fstats.py \
-=======
-python vcf_snpwise_fstats.py\
->>>>>>> d2b834f0
 -i test_data/butterfly.vcf.gz \
 -p outgroups:h665,i02-210 \
 cydno:c511,c512,c513,c514,c515,c563,c614,c630,c639,c640 \
@@ -42,27 +38,12 @@
     # get args.
     args = default_args()
     args = args.parse_args()
-<<<<<<< HEAD
-=======
-    print args
->>>>>>> d2b834f0
+
 
     # TODO:
     # test that pysam is installed.
     # bgzip check. MDSum?
 
-<<<<<<< HEAD
-=======
-    # Get slice indicies
-    # 1. read file and get chrm sizes
-    # 2. process chrm sizes and return as
-    #    slices and a zipped list (chrm, (start, stop))
-    slice_indicies = get_slice_indicies(args.input, args.regions, args.window_size, args.regions_to_skip)
-    starting_time = datetime.datetime.now()
-    previous_update_time = datetime.datetime.now()
-    bp_processed = 0
-
->>>>>>> d2b834f0
     # Calculate the total size of the dataset
     chrm_lengths = process_header(args.input)
 
@@ -81,16 +62,8 @@
 
     for count, line in enumerate(open_vcf(args)):
 
-<<<<<<< HEAD
         if line.startswith('#') == True:
             continue
-=======
-
-        if line.startswith('#') == True:
-            continue
-
-        vcf_count += 1
->>>>>>> d2b834f0
 
         vcf_line = parse_vcf_line(line, empty_vcf_line)
 
@@ -109,11 +82,8 @@
         vcf_count += 1
 
         allele_counts = calc_allele_counts(populations, vcf_line)
-<<<<<<< HEAD
-=======
 
         fixed_alleles, fixed_alleles_order = identify_fixed_populations(allele_counts, fixed_alleles_order)
->>>>>>> d2b834f0
         fstats = calc_fstats(allele_counts)
         pop_size_stats = get_population_sizes(vcf_line, populations)
 
@@ -123,23 +93,13 @@
         chrm = vcf_line['CHROM']
         pos = vcf_line['POS']
 
-<<<<<<< HEAD
-        header_line = ','.join(['chrm', 'pos', 'total_depth'] + [pop + '.sample_count' for pop in pop_size_order] + fstat_order + ["\n"])
-        out_line = ','.join(map(str, [chrm, pos] + [vcf_line["INFO"]['DP']] + pop_size_stats + f_stats)) + "\n"
-
         if vcf_count == 1:
-            args.output.write(header_line)
-            args.output.write(out_line)
-=======
-
-        if vcf_count == 1:
-            args.output.write(','.join(['chrm','pos','snp_count', 'total_depth_mean', 'total_depth_stdev'] \
+            args.output.write(','.join(['chrm', 'pos', 'snp_count', 'total_depth_mean', 'total_depth_stdev'] \
                        + map(str, pop_size_order + fstat_order + [pop + "_fixed" for pop in fixed_alleles_order])) + "\n")
             args.output.write(','.join(map(str, [chrm, pos] + pop_size_stats + f_stats + fixed_alleles)) + "\n")
->>>>>>> d2b834f0
 
         else:
-            args.output.write(out_line)
+            args.output.write(','.join(map(str, [chrm, pos] + pop_size_stats + f_stats + fixed_alleles)) + "\n")
 
 
         #previous_update_time = progress_meter(previous_update_time, chrm, stop, bp_processed, total_bp_in_dataset)
