--- conflicted
+++ resolved
@@ -225,20 +225,16 @@
     def slice_vcf(self, tabix_filename, pops, chrm, start=None, stop=None):
 
         tabixfile = pysam.Tabixfile(tabix_filename)
-        try:
-            chunk = tabixfile.fetch(reference=chrm, start=start, end=stop)
-        except:
-            return None 
-
-        else:           
-            pop_ids = self.populations.keys()
-            lines = []
-
-            for line in chunk:
-                line =  self.parse_vcf_line(line)
-                lines.append(line.copy())
-
-            return lines
+        chunk = tabixfile.fetch(reference=chrm, start=start, end=stop)
+        
+        pop_ids = self.populations.keys()
+        lines = []
+
+        for line in chunk:
+            line =  self.parse_vcf_line(line)
+            lines.append(line.copy())
+
+        return lines
 
 
     def calc_MAF(self, gt_likelihoods):
@@ -259,15 +255,9 @@
                 line_parts[-1] = int(line_parts[-1].strip("length="))
                 chrm_len_pairs.append(line_parts)
 
-            if line.startswith("#CHROM"): break
-
         vcf_file.close()
         self.chrm2length =  dict(chrm_len_pairs)
 
-<<<<<<< HEAD
-
-=======
->>>>>>> d84184c9
     def set_header(self, vcf_path):
         if vcf_path.endswith('gz'):
             vcf_file = gzip.open(vcf_path, 'rb')
@@ -277,11 +267,8 @@
             if line.startswith("#CHROM"):
                 self.header = line.strip("#").strip().split()
                 self.__header_dict__ = OrderedDict([(item,None) for item in self.header])
-                break
 
         vcf_file.close()
-<<<<<<< HEAD
-=======
     def process_GT(self, snp_call):
         """Given GT string convert to allele counts.
 
@@ -344,4 +331,3 @@
 
 
 
->>>>>>> d84184c9
