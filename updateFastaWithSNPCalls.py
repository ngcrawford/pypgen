import sys
import VCF
import gzip
import pysam
import argparse
from subprocess import Popen, PIPE
from collections import OrderedDict





def split(str, num):
	return [ str[start:start+num] for start in range(0, len(str), num) ]


fasta = "/usr3/graduate/ngcrawfo/genomics/bulk-seg-anoMar/ref/Anolis_carolinensis.AnoCar2.0.67.dna_rm.toplevel.fa"
fa = pysam.Fastafile(fasta)

vcf = VCF.VCF()

input_vcf = "/usr3/graduate/ngcrawfo/genomics/bulk-seg-anoMar/vcf/CAP_MAR.di_allelic.stampy.vcf.gz"
input_vcf = gzip.open(input_vcf,'rb')
modified_fasta = open('/usr3/graduate/ngcrawfo/genomics/bulk-seg-anoMar/ref/anoMar.v0.0.1.fa','w')

# SETUP COUNTERS
previous_base = {'CHROM':None,'POS':None,'SEQ':None}
line_count = None
sequence = ''

for line in input_vcf:

<<<<<<< HEAD
	# SKIP HEADER
	if line.startswith("#CHROM"):
		vcf.header = line.strip("#").strip().split()
		vcf.__header_dict__ = OrderedDict([(item,None) for item in vcf.header])
		
		line_count = 0

	# START PROCESSING ALIGNED BASES
	if line_count > 0:

		vcf_line = vcf.parse_vcf_line(line)

		if line_count == 1:
			print 'starting', vcf_line['CHROM']
			modified_fasta.write(">" + vcf_line['CHROM'] + "\n")
		
		# Reset when VCF when cursor moves to new chrm 
		# and update fasta with remaining sequence and 
		# add new fasta header
		if previous_base['CHROM'] != vcf_line['CHROM'] and previous_base['CHROM'] != None: 
			previous_base = {'CHROM':None,'POS':None,'SEQ':None}
			modified_fasta.write(sequence + "\n")
			modified_fasta.write(">" + vcf_line['CHROM'] + "\n")
			sequence = ''
			print 'finished:', previous_base['CHROM']
			print 'starting', vcf_line['CHROM']
			continue

		# Call major allele and get intervening sequence
		major_allele = vcf.get_major_allele(vcf_line, vcf)    
		seq =  vcf.sequence_between_SNPS(fa, vcf_line['CHROM'], previous_base['POS'], vcf_line['POS'])

		# Write to Fasta
		if previous_base['POS'] != None:
			sequence += major_allele.lower()
		sequence += seq


		if len(sequence) / 250.0 > 1.0:
			parts = split(sequence, 100)
			[modified_fasta.write(p + "\n") for p in parts[:-1]]
			sequence = parts[-1]

		# Update previous base information
		previous_base['CHROM'] = vcf_line['CHROM']
		previous_base['POS'] = vcf_line['POS']
		previous_base['SEQ'] = major_allele

	if line_count == None: continue

	line_count += 1

=======
    # SKIP HEADER
    if line.startswith("#CHROM"):
        vcf.header = line.strip("#").strip().split()
        vcf.__header_dict__ = OrderedDict([(item,None) for item in vcf.header])
        line_count = 0

    # START PROCESSING ALIGNED BASES
    if line_count > 0:
        vcf_line = vcf.parse_vcf_line(line)

        if line_count == 1:
            modified_fasta.write(">" + vcf_line['CHROM'] + "\n") 

        # Reset when VCF when cursor moves to new chrm 
        # and update fasta with new fasta header
        if previous_base['CHROM'] != vcf_line['CHROM'] and previous_base['CHROM'] != None: 
        	previous_base = {'CHROM':None,'POS':None,'SEQ':None}
        	modified_fasta.write(">" + vcf_line['CHROM'] + "\n")
        	continue

        # Call major allele and get intervening sequence
        major_allele = vcf.get_major_allele(vcf_line, vcf)    
        seq =  vcf.sequence_between_SNPS(fa, vcf_line['CHROM'], previous_base['POS'], vcf_line['POS'])
        
        # Write to Fasta
        if previous_base['POS'] != None:
        	sequence += major_allele.lower()
        sequence += seq

        if len(sequence) / 250.0 > 1.0:
        	parts = split(sequence, 100)
        	[modified_fasta.write(p + "\n") for p in parts[:-1]]
        	sequence = parts[-1]

        # Update previous base information
        previous_base['CHROM'] = vcf_line['CHROM']
    	previous_base['POS'] = vcf_line['POS']
    	previous_base['SEQ'] = major_allele

    if line_count == None: continue

    line_count += 1
>>>>>>> d24b129c

modified_fasta.close()<|MERGE_RESOLUTION|>--- conflicted
+++ resolved
@@ -30,7 +30,6 @@
 
 for line in input_vcf:
 
-<<<<<<< HEAD
 	# SKIP HEADER
 	if line.startswith("#CHROM"):
 		vcf.header = line.strip("#").strip().split()
@@ -83,49 +82,5 @@
 
 	line_count += 1
 
-=======
-    # SKIP HEADER
-    if line.startswith("#CHROM"):
-        vcf.header = line.strip("#").strip().split()
-        vcf.__header_dict__ = OrderedDict([(item,None) for item in vcf.header])
-        line_count = 0
-
-    # START PROCESSING ALIGNED BASES
-    if line_count > 0:
-        vcf_line = vcf.parse_vcf_line(line)
-
-        if line_count == 1:
-            modified_fasta.write(">" + vcf_line['CHROM'] + "\n") 
-
-        # Reset when VCF when cursor moves to new chrm 
-        # and update fasta with new fasta header
-        if previous_base['CHROM'] != vcf_line['CHROM'] and previous_base['CHROM'] != None: 
-        	previous_base = {'CHROM':None,'POS':None,'SEQ':None}
-        	modified_fasta.write(">" + vcf_line['CHROM'] + "\n")
-        	continue
-
-        # Call major allele and get intervening sequence
-        major_allele = vcf.get_major_allele(vcf_line, vcf)    
-        seq =  vcf.sequence_between_SNPS(fa, vcf_line['CHROM'], previous_base['POS'], vcf_line['POS'])
-        
-        # Write to Fasta
-        if previous_base['POS'] != None:
-        	sequence += major_allele.lower()
-        sequence += seq
-
-        if len(sequence) / 250.0 > 1.0:
-        	parts = split(sequence, 100)
-        	[modified_fasta.write(p + "\n") for p in parts[:-1]]
-        	sequence = parts[-1]
-
-        # Update previous base information
-        previous_base['CHROM'] = vcf_line['CHROM']
-    	previous_base['POS'] = vcf_line['POS']
-    	previous_base['SEQ'] = major_allele
-
-    if line_count == None: continue
-
-    line_count += 1
->>>>>>> d24b129c
 
 modified_fasta.close()