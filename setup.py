import distribute_setup
distribute_setup.use_setuptools()
from setuptools import setup

setup(
    name='pypgen',
    version='0.2.1',
    author='Nicholas G. Crawford',
    author_email='ngcrawford@gmail.com',
    url='http://pypi.python.org/pypi/pypgen/',
    license='LICENSE.txt',
    description='Genetic diversity metrics from population genomic datasets.',
    long_description=open('README.rst').read(),
    test_suite='nose.collector',
    tests_require=['nose'],
    install_requires=[
<<<<<<< HEAD
        "pysam == 0.6.0"   # Newer versions don't seem to compile correctly.
    ],
=======
                      "pysam"
                     ],
>>>>>>> 0c626e8a

    packages=[
            'pypgen.fstats',
            'pypgen.parser',
            'pypgen.misc'
            ],

    package_data={
            '': ['*.txt',
                 '*.rst'],     # READMEs, etc
            'pypgen/data': [
                'example.vcf.gz',
                'example.vcf.gz.tbi',
            ]
        },

    include_package_data=True,

    scripts=[
<<<<<<< HEAD
=======
             'scripts/vcf2Dadi.py',
             'scripts/vcf2phylip.py',
>>>>>>> 0c626e8a
             'scripts/vcfSNVfstats',
             'scripts/vcfWindowedFstats',
            ],
)<|MERGE_RESOLUTION|>--- conflicted
+++ resolved
@@ -14,13 +14,9 @@
     test_suite='nose.collector',
     tests_require=['nose'],
     install_requires=[
-<<<<<<< HEAD
-        "pysam == 0.6.0"   # Newer versions don't seem to compile correctly.
-    ],
-=======
                       "pysam"
                      ],
->>>>>>> 0c626e8a
+
 
     packages=[
             'pypgen.fstats',
@@ -40,11 +36,8 @@
     include_package_data=True,
 
     scripts=[
-<<<<<<< HEAD
-=======
              'scripts/vcf2Dadi.py',
              'scripts/vcf2phylip.py',
->>>>>>> 0c626e8a
              'scripts/vcfSNVfstats',
              'scripts/vcfWindowedFstats',
             ],
