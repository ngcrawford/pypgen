#!/usr/bin/env python
# encoding: utf-8

import re
import sys
import gzip
import pysam
import argparse
import itertools
from pypgen.misc import helpers
from pypgen.fstats import fstats
from collections import OrderedDict, defaultdict


def default_args():
    """Parse sys.argv"""
    parser = argparse.ArgumentParser(formatter_class=argparse.RawDescriptionHelpFormatter)

    parser.add_argument('-i', '--input',
                        required=True,
                        type=str,
                        help='Path to VCF file.')

    parser.add_argument('-o', '--output',
                        nargs='?',
                        type=argparse.FileType('w'),
                        default=sys.stdout, #helpers.Unbuffered(sys.stdout),  # forces consistent writing to STOUT
                        help='Path to output csv file. \
                              If path is not set, defaults to STDOUT.')

    parser.add_argument('-c', '--cores',
                        required=True,
                        type=int,
                        help='Number of cores to use.')

    parser.add_argument('-r', '-R', '--regions',
                        required=False,
                        # action=FooAction, # TODO: fix this!
                        nargs='+',
                        help="Define a chromosomal region. \
                              A region can be presented, for example, in the following \
                              format: ‘chr2’ (the whole chr2), ‘chr2:1000000’ (region \
                              starting from 1,000,000bp) or ‘chr2:1,000,000-2,000,000’ \
                              (region between 1,000,000 and 2,000,000bp including the end \
                              points). The coordinate is 1-based.' Multiple regions can \
                              be submitted separated by spaces. [Note: this is the same \
                              format as SAMTOOLs/GATK and the example text is largely cribbed \
                              from SAMTOOLs]")

    #  ADDING GATK STYLE FILTERING IS MORE CHALLENGING THAN I THOUGHT IT WOULD BE.
    #
    #    - A project for a rainy day.

    # parser.add_argument('-f', '--filter-string',
    #                     required=False,
    #                     default="FILTER == PASS")

<<<<<<< HEAD
    parser.add_argument('-f', '--filter',
=======
    parser.add_argument('-f','--filter',
>>>>>>> 6313fadd
                        default='.',
                        required=False,
                        help="Only consider those polymorphisms that have the filter field set \
                              to this value. You'll probably want to changes this to 'PASS' after \
                              running variant recalibration.")

    parser.add_argument('--regions-to-skip',
                        default=[],
                        required=False,
                        nargs='+',
                        help='Define a chromosomal region(s) to skip.')

    parser.add_argument('-p', '--populations',
                        nargs='+',
                        help='Names of populations and samples. \
                              The format is: "PopName:sample1,sample2,.. \
                              PopName2:sample3,sample4,..." \
                              Whitespace is used to delimit populations. Note: the \
                              population name "Outgroup" is reserved for \
                              samples that that are used to polarize genotype calls.')

    parser.add_argument("-m", '--min-samples',
                        type=int,
                        default=5,
                        help="Minimum number of samples per population.")

    parser.add_argument('-s', '--column-separator',
                        required=False,
                        type=str,
                        default=',',
                        dest='sep',
                        help='Set column separator. Default is comma (,).')

    parser.add_argument('--zero-based',
                        action="store_true",
                        default=False,
                        help="If set then output positions are zero-based.")

    return parser


def process_snp_call(snp_call, ref, alt, IUPAC_ambiguities=False):
    """Process VCF genotype fields.
        The current version is very basic and
        doesn't directly take into account the
        quality of the call or call hets with
        IUPAC ambiguity codes."""

    # IUPAC ambiguity codes
    IUPAC_dict = {('A', 'C'): 'M',
                  ('A', 'G'): 'R',
                  ('A', 'T'): 'W',
                  ('C', 'G'): 'S',
                  ('C', 'T'): 'Y',
                  ('G', 'T'): 'K',
                  ('A', 'C', 'G'): 'V',
                  ('A', 'C', 'T'): 'H',
                  ('A', 'G', 'T'): 'D',
                  ('C', 'G', 'T'): 'B'}

    #called_base = ""
    snp_call = snp_call.split(":")

    # process blanks
    if snp_call[0] == "./.":
        called_base = "-"

    else:
        allele1, allele2 = snp_call[0].split("/")

        # process "0/0"
        if allele1 == '0' and allele2 == '0':
            called_base = ref

        if allele1 == '1' and allele2 == '1':
            called_base = alt

        # process "0/N"
        if allele1 == '0' and allele2 != '0':

            if IUPAC_ambiguities == False:
                called_base = 'N'

            else:
                call = [ref] + [alt.split(',')[int(allele2) - 1]]
                call.sort()
                call = tuple(call)
                called_base = IUPAC_dict[call]

        # process "2/2, 1/2, etc."
        if int(allele1) >= 1 and int(allele2) > 1:

            # deal with homozygotes
            if allele1 == allele2:
                called_base = alt.split(',')[int(allele1) - 1]

            # deal with heterozygotes
            else:

                if IUPAC_ambiguities == False:
                    called_base = 'N'

                else:
                    ref = alt.split(',')[int(allele1) - 1]
                    alt = alt.split(',')[int(allele2) - 1]
                    call = [ref, alt]
                    call.sort()
                    call = tuple(call)
                    called_base = IUPAC_dict[call]

    return called_base


def make_empty_vcf_ordered_dict(vcf_path):
    """Open VCF file and read in header line as Ordered Dict"""

    vcf_file = gzip.open(vcf_path, 'rb')
    header_dict = None
    for line in vcf_file:
        if line.startswith("#CHROM"):
            header = line.strip("#").strip().split()
            header_dict = OrderedDict([(item, None) for item in header])
            break

    vcf_file.close()
    return header_dict


def parse_populations_list(populations):
    populations_dict = {}
    for pop in populations:
        pop_name, sample_ids = pop.strip().split(":")
        sample_ids = sample_ids.split(",")
        populations_dict[pop_name] = sample_ids

    return populations_dict


def pairwise(iterable):
    """Generates paris of slices from iterator
       s -> (s0,s1), (s1,s2), (s2, s3), ..."""

    a, b = itertools.tee(iterable)
    next(b, None)
    return itertools.izip(a, b)


def get_slice_indicies(vcf_bgzipped_file, regions, window_size, regions_to_skip=[]):
    """Get slice information from VCF file that is tabix indexed file (bgzipped). """

    # READ IN FILE HEADER
    tbx = pysam.Tabixfile(vcf_bgzipped_file)  # TODO: create try statement to test that file is actually a VCF

    # PARSE LENGTH INFO FROM HEADER

    chrm_lengths = []
    chrm_lengths_dict = {}
    for line in tbx.header:

        if line.startswith("##contig="):

            chrm_name = re.findall(r'ID=.*,', line)
            chrm_name = chrm_name[0].strip('ID=').strip(',')

            chrm_length = re.findall(r'length=.*>', line)
            chrm_length = int(chrm_length[0].strip('length=').strip('>'))

            if chrm_name in regions_to_skip:
                print 'skipping', chrm_name
                continue

            chrm_lengths.append((chrm_name, 1, chrm_length))
            chrm_lengths_dict[chrm_name] = chrm_length

    chrm_lengths = tuple(chrm_lengths)
    tbx.close()

    # GENERATE SLICES
    # current does not make overlapping slices.

    if regions == None:

        for chrm, start, stop in chrm_lengths:

            slice_indicies = itertools.islice(xrange(start, stop + 1), 0, stop + 1, window_size)

            for count, s in enumerate(pairwise(slice_indicies)):
                yield (chrm, s[0], s[1] - 1)  # subtract one to prevent 1 bp overlap
    else:
        for r in regions:
            split_region = re.split(r':|-', r)

            if len(split_region) == 3:
                chrm, start, stop = split_region
            else:
                chrm = split_region[0]
                start, stop = 1, chrm_lengths_dict[chrm]

            start, stop = int(start), int(stop)

            slice_indicies = itertools.islice(xrange(start, stop + 1), 0, stop + 1, window_size)
            for count, s in enumerate(pairwise(slice_indicies)):
                yield (chrm, s[0], s[1] - 1)   # subtract one to prevent 1 bp overlap


def slice_vcf(vcf_bgzipped_file, chrm, start, stop):

    tbx = pysam.Tabixfile(vcf_bgzipped_file)

    try:
        vcf_slice = tbx.fetch(chrm, start, stop)
    except ValueError:
        return None

    else:
        return tuple(row for row in vcf_slice)


def parse_info_field(info_field):

    info_dict = {}
    for item in info_field.split(';'):
        pair = item.split("=")
        if len(pair) == 2:
            info_dict[pair[0]] = pair[1]   # this could be improved on
    return info_dict


def parse_vcf_line(pos, vcf_line_dict):
    """Read in VCF line and convert it to an OrderedDict"""

    pos_parts = pos.strip().split()

    for count, item in enumerate(vcf_line_dict):
        vcf_line_dict[item] = pos_parts[count]

    sample_format = vcf_line_dict["FORMAT"].split(":")

    for count, item in enumerate(vcf_line_dict):
        if count >= 9:
            genotype = vcf_line_dict[item]

            if  "./." in genotype or genotype == ".":      # "'./.'' for dip, '.' for haploid
                vcf_line_dict[item] = None

            else:
                genotype = dict(zip(sample_format,genotype.split(":")))

                # CONVERT STRINGS TO APPOPRIATE TYPES (INTS, FLOATS, ETC.)
                genotype['GQ'] = float(genotype['GQ'])
                genotype['DP'] = int(genotype['DP'])
                genotype['AD'] = tuple(int(ad) for ad in genotype['AD'].split(","))
                genotype['PL'] = tuple(int(ad) for ad in genotype['PL'].split(","))

                vcf_line_dict[item] = genotype

    vcf_line_dict['POS'] = int(vcf_line_dict['POS'])
    vcf_line_dict['QUAL'] = float(vcf_line_dict['QUAL'])

    vcf_line_dict['INFO'] = parse_info_field(vcf_line_dict['INFO'])

    return vcf_line_dict


def get_population_sizes(vcfline, populations):

    sample_counts = {}

    for pop in populations.keys():
        sample_count = 0

        for sample in populations[pop]:
            if vcfline[sample] is not None:
                sample_count += 1

        sample_counts[pop] = sample_count

    return sample_counts


def summarize_population_sizes(dict_of_sizes):
    results = {}
    for pop, sizes, in dict_of_sizes.iteritems():
        results[pop + '.sample_count.mean'] = fstats._mean_(sizes)
        results[pop + '.sample_count.stdev'] = fstats._stdev_(sizes)

    return results


def pop_size_statistics_2_sorted_list(pop_size_statistics, order):

    if len(order) == 0:
        order = pop_size_statistics.keys()
        order.sort()

    stats = []
    for key in order:
        stat = pop_size_statistics[key]
        stats.append(stat)

    return (stats, order)


def format_output(chrm, start, stop, depth, stat_id, multilocus_f_statistics):

    line = ",".join((chrm, str(start), str(stop), str(depth)))
    for pair in multilocus_f_statistics.keys():
        if multilocus_f_statistics[pair] == None:
            continue

        if multilocus_f_statistics[pair][stat_id] == float('NaN'):
            value = 'NA'

        else:
            value = str(multilocus_f_statistics[pair][stat_id])

        line += "," + value

    line += "\n"
    return (line)


def calc_allele_counts(populations, vcf_line_dict):

    #allele_counts = defaultdict({0:0.0,1:0.0,2:0.0,3:0.0,4:0.0})
    allele_counts = dict((key, {0: 0.0, 1: 0.0, 2: 0.0, 3: 0.0}) for key in populations.keys())

    for population in populations.keys():
        for sample_id in populations[population]:

            if vcf_line_dict[sample_id] != None:

                genotype = vcf_line_dict[sample_id]
                genotype = genotype["GT"].split("/")   # TODO add phased logic

                if genotype == [".", "."]:
                    continue

                genotype = [int(item) for item in genotype]

                for allele in genotype:
                    allele_counts[population][allele] += 1.0

    return allele_counts

def calc_fstats(allele_counts):

    # CALCULATE ALLELE FREQUENCIES
    #allele_freqs_dict = populations.fromkeys(populations.keys(), None)
    allele_freqs_dict = defaultdict(None)
    populations = allele_counts.keys()

    for population in allele_counts.keys():
        counts = allele_counts[population].values()

        if sum(counts) == 0.0:
            freqs = [0.0] * 4

        else:
            freqs = [count / sum(counts) for count in counts]

        allele_freqs_dict[population] = freqs

    allele_freqs = allele_freqs_dict.values()

    # CACULATE PAIRWISE F-STATISTICS
    pairwise_results = {}

    for population_pair in itertools.combinations(populations, 2):

        pop1, pop2 = population_pair
        Ns = [sum(allele_counts[pop].values()) for pop in [pop1, pop2]]

        if 0 in Ns:
            values = [float('NaN')] * 6
            values_dict = dict(zip(['Hs_est', 'Ht_est', 'Gst_est',
                                    'G_prime_st_est', 'G_double_prime_st_est',
                                    'D_est'],
                                    values))
            pairwise_results[population_pair] = values_dict
            continue

        else:

            pop1 = allele_freqs_dict[pop1]
            pop2 = allele_freqs_dict[pop2]

            allele_freqs = [pop1, pop2]

            n = float(len(Ns))
            Ns_harm = fstats.harmonic_mean(Ns)

            # CALCULATE Hs AND Ht
            n = 2
            Hs_prime_est_ = fstats.Hs_prime_est(allele_freqs, n)
            Ht_prime_est_ = fstats.Ht_prime_est(allele_freqs, n)
            Hs_est_ = fstats.Hs_est(Hs_prime_est_, Ns_harm)
            Ht_est_ = fstats.Ht_est(Ht_prime_est_, Hs_est_, Ns_harm, n)

            # CALCULATE F-STATISTICS
            Gst_est_ = fstats.Gst_est(Ht_est_, Hs_est_)
            G_prime_st_est_ = fstats.G_prime_st_est(Ht_est_, Hs_est_, Gst_est_, n)
            G_double_prime_st_est_ = fstats.G_double_prime_st_est(Ht_est_, Hs_est_, n)
            D_est_ = fstats.D_est(Ht_est_, Hs_est_, n)

            # FORMAT
            values = [Hs_est_, Ht_est_, Gst_est_, G_prime_st_est_,
                      G_double_prime_st_est_, D_est_]
            values_dict = dict(zip(['Hs_est', 'Ht_est', 'Gst_est', \
                                    'G_prime_st_est', 'G_double_prime_st_est',
                                    'D_est'],
                                    values))

            pairwise_results[population_pair] = values_dict

    return pairwise_results


def calc_multilocus_f_statistics(Hs_est_dict, Ht_est_dict):

    multilocus_f_statistics = {}

    for key in Hs_est_dict.keys():

        Hs_est_list = Hs_est_dict[key]
        Ht_est_list = Ht_est_dict[key]

        pairs = zip(Hs_est_list, Ht_est_list)
        pairs = [pair for pair in pairs if float('NaN') not in pair]

        multilocus_f_statistics[key] = None

        if len(pairs) != 0:

            # THIS REMOVES NaNs FROM THE Ht and Hs LISTS
            Ht_est_list_no_NaN = fstats.de_NaN_list(Ht_est_list)
            Hs_est_list_no_NaN = fstats.de_NaN_list(Hs_est_list)

            n = 2  # Assumes pairs = paired population
            Gst_est = fstats.multilocus_Gst_est(Ht_est_list_no_NaN, Hs_est_list_no_NaN)
            G_prime_st_est = fstats.multilocus_G_prime_st_est(Ht_est_list_no_NaN, Hs_est_list_no_NaN, n)
            G_double_prime_st_est = fstats.multilocus_G_double_prime_st_est(Ht_est_list_no_NaN, Hs_est_list_no_NaN, n)

            # NOTE that the Dest calculation handles NaN's better and
            # can use the raw Hs and Ht calls
            D_est = fstats.multilocus_D_est(Ht_est_list, Hs_est_list, n)

            values_dict = {}
            pairs = zip(['Gst_est', 'G_prime_st_est', 'G_double_prime_st_est', 'D_est'],\
                        [Gst_est, G_prime_st_est, G_double_prime_st_est, D_est])

            for i, p in pairs:
                values_dict[i] = p[0]
                values_dict[i + '.stdev'] = p[1]

            multilocus_f_statistics[key] = values_dict

    return multilocus_f_statistics


def update_Hs_and_Ht_dicts(f_statistics, Hs_est_dict, Ht_est_dict):

    for pop_pair in f_statistics.keys():

        if Hs_est_dict.has_key(pop_pair) == True:
            Hs_est_dict[pop_pair].append(f_statistics[pop_pair]['Hs_est'])
        else:
            Hs_est_dict[pop_pair] = [f_statistics[pop_pair]['Hs_est']]

        if Ht_est_dict.has_key(pop_pair) == True:
            Ht_est_dict[pop_pair].append(f_statistics[pop_pair]['Ht_est'])
        else:
            Ht_est_dict[pop_pair] = [f_statistics[pop_pair]['Ht_est']]

    return (Hs_est_dict, Ht_est_dict)


def f_statistics_2_sorted_list(multilocus_f_statistics, order=[]):

    if len(order) == 0:

        for pair in multilocus_f_statistics.keys():
            joined_pair = '.'.join(pair)
            for stat in multilocus_f_statistics[pair].keys():
                order.append('.'.join((joined_pair, stat)))

        order.sort()

    stats = []
    for key in order:
        key_parts = key.split(".")

        if len(key_parts) == 3:
            pop1, pop2, stat = key_parts
        else:
            pop1, pop2, stat, info = key_parts

        if multilocus_f_statistics[(pop1, pop2)] == None:                # TO DO: figure out why this occurs
            stats.append(float('NaN'))
        else:
            value = multilocus_f_statistics[(pop1, pop2)][stat]
            stats.append(value)

    return (stats, order)


def process_header(tabix_file):

    chrm_lenghts_dict = {}
    tabix_file = pysam.Tabixfile(tabix_file)

    for line in tabix_file.header:

        if line.startswith("##contig") == True:
            chrm, length = re.split(r"<ID=|,length=", line)[1:]
            length = int(length.strip(">"))
            chrm_lenghts_dict[chrm] = length

    return chrm_lenghts_dict


def generate_fstats_from_vcf_slices(slice_indicies, populations, header, args):

    for count, si in enumerate(slice_indicies):
        chrm, start, stop = si

        yield [slice_vcf(args.input, chrm, start, stop),
               chrm, start, stop, populations, header,
               args.min_samples]


def process_outgroup(vcf_line, populations):
    og = populations["Outgroup"]

    # Create list of outgroup genotypes
    gt = []
    for s in og:
        if vcf_line[s] != None:
            gt.append(vcf_line[s]["GT"])

    # Get unique genotypes and only return
    # genotypic information if the genotype is
    # homozygous for both samples with

    gt = set(gt)
    if len(gt) == 1:
        gt = tuple(gt)[0]
        gt = set(re.split(r"/|\|", gt))   # split on "/" or "|"

        if len(gt) == 1:
            return tuple(gt)[0]
        else:
            return None

    else:
        return None


def identify_fixed_populations(allele_counts):

    fixed_populations_dict = {}
    for pop in allele_counts.keys():
        a_values = allele_counts[pop].values()
        non_zero_a = set([a for a in a_values if a != 0])

        if len(non_zero_a) == 1:
            fixed_populations_dict[pop] = 1
        else:
            fixed_populations_dict[pop] = 0

    return fixed_populations_dict


def vcf_line_to_snp_array(vcf_line_dict):
    pass


def calc_slice_stats(data):
    """Main function for caculating statistics.

       Make it easy to add more statistics.
    """

    tabix_slice, chrm, start, stop, populations, header, min_samples = data

    #progress_meter(starting_time, chrm, stop, bp_processed, total_bp_in_dataset)

    if tabix_slice == None or len(tabix_slice) == 0:  # skip empty alignments
        return None

    else:
        # Create lists to store values for final printing.
        output_line = [chrm, start, stop]
        total_depth = []
        snp_wise_f_statistics = []
        population_sizes = defaultdict(list)

        Hs_est_dict = {}
        Ht_est_dict = {}
        snp_count = 0

        for count, line in enumerate(tabix_slice):

            vcf_line_dict = parse_vcf_line(line, header)

            # CREATE FILTERS HERE:
            if vcf_line_dict["FILTER"] != 'PASS':
                continue

            # COUNT SAMPLES IN EACH POPULATION
            for pop, size in get_population_sizes(vcf_line_dict, populations).iteritems():
                population_sizes[pop].append(size)

            # CALCULATE SNPWISE F-STATISTICS
            allele_counts = calc_allele_counts(populations, vcf_line_dict)
            f_statistics = calc_fstats(allele_counts)

            # UPDATE Hs AND Ht DICTIIONARIES
            Hs_est_dict, Ht_est_dict = update_Hs_and_Ht_dicts(f_statistics, Hs_est_dict, Ht_est_dict)
            f_statistics['LOCATION'] = (chrm, start, stop)
            snp_wise_f_statistics.append(f_statistics)

            total_depth.append(int(vcf_line_dict['INFO']["DP"]))
            snp_count = count

        # SUMMARIZE POPULATION WIDE STATISTICS
        pop_size_statistics = summarize_population_sizes(population_sizes)
        multilocus_f_statistics = calc_multilocus_f_statistics(Hs_est_dict, Ht_est_dict)

        # SKIP SAMPLES WITH TOO MANY NANs

        if len(multilocus_f_statistics.values()) == 0:
            return None

        elif multilocus_f_statistics.values()[0] is None:
            return None

        else:
            # UPDATE OUTPUT LINE WITH DEPTH INFO
            output_line += [snp_count, fstats._mean_(total_depth), fstats._stdev_(total_depth)]

            return ([chrm, start, stop, snp_count, fstats._mean_(total_depth), fstats._stdev_(total_depth)], \
                 pop_size_statistics, multilocus_f_statistics)
<|MERGE_RESOLUTION|>--- conflicted
+++ resolved
@@ -55,11 +55,8 @@
     #                     required=False,
     #                     default="FILTER == PASS")
 
-<<<<<<< HEAD
     parser.add_argument('-f', '--filter',
-=======
-    parser.add_argument('-f','--filter',
->>>>>>> 6313fadd
+
                         default='.',
                         required=False,
                         help="Only consider those polymorphisms that have the filter field set \
