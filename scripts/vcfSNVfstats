--- conflicted
+++ resolved
@@ -53,11 +53,7 @@
 
         vcf_line = parse_vcf_line(line, empty_vcf_line)
 
-<<<<<<< HEAD
         # APPLY BASIC FILTER
-=======
-        #APPLY BASIC FILTER
->>>>>>> 6313fadd
         if vcf_line["FILTER"] != args.filter:
             continue
 
@@ -103,19 +99,11 @@
     fixed_alleles_order = []
     vcf_count = 0
 
-<<<<<<< HEAD
     p = multiprocessing.Pool(processes=int(args.cores), maxtasksperchild=10000)
 
     #for count, result in enumerate(map(calc_SNP_stats, vcf_iterator(args))):
     for count, result in enumerate(p.imap(calc_SNP_stats, vcf_iterator(args))):
-=======
 
-    #p = multiprocessing.Pool(processes=int(args.cores), ) # maxtasksperchild=10000)
-
-
-    #for count, result in enumerate(p.imap(calc_SNP_stats, vcf_iterator(args))):
-    for count, result in enumerate(map(calc_SNP_stats, vcf_iterator(args))):
->>>>>>> 6313fadd
         pos, chrm, pop_size_stats, fstats, fixed_alleles = result
         vcf_count += 1
 
